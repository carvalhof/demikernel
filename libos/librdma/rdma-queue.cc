--- conflicted
+++ resolved
@@ -30,7 +30,6 @@
 
 #include "rdma-queue.h"
 #include "common/library.h"
-#include "include/measure.h"
 #include <fcntl.h>
 #include <unistd.h>
 #include <arpa/inet.h>
@@ -39,12 +38,7 @@
 #include <string.h>
 #include <errno.h>
 #include <sys/uio.h>
-<<<<<<< HEAD
-
-struct timer_info ti;
-=======
 #include <rdma/rdma_verbs.h>
->>>>>>> 306c2eba
 
 namespace Zeus {
 
