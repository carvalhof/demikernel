//======================================================================================================================
// Imports
//======================================================================================================================

use crate::{
    catloop::socket::SharedMemorySocket,
    catmem::SharedCatmemLibOS,
    demikernel::config::Config,
    runtime::{
        fail::Fail,
        memory::DemiBuffer,
        network::{
            transport::NetworkTransport,
            unwrap_socketaddr,
        },
        SharedDemiRuntime,
        SharedObject,
    },
};
use ::socket2::{
    Domain,
    Type,
};
use ::std::{
    net::{
        SocketAddr,
        SocketAddrV4,
    },
    ops::{
        Deref,
        DerefMut,
    },
};

//======================================================================================================================
// Structures
//======================================================================================================================

/// [CatloopTransport] builds a socket-based transport on top of shared memory queues provided by Catmem.
/// [CatloopLibOS] is stateless and purely contains multi-queue functionality necessary to run the Catloop libOS. All
/// state is kept in the [state], while [runtime] holds the coroutine scheduler and [catmem] holds a reference to the
/// underlying Catmem libOS instance.
pub struct CatloopTransport {
    /// Underlying transport.
    catmem: SharedCatmemLibOS,
    /// Underlying coroutine runtime.
    runtime: SharedDemiRuntime,
    /// Configuration.
    config: Config,
}

#[derive(Clone)]
pub struct SharedCatloopTransport(SharedObject<CatloopTransport>);

//======================================================================================================================
// Associated Functions
//======================================================================================================================

impl SharedCatloopTransport {
    pub fn new(config: &Config, runtime: SharedDemiRuntime) -> Self {
        Self(SharedObject::new(CatloopTransport {
            catmem: SharedCatmemLibOS::new(config, runtime.clone()),
            runtime,
            config: config.clone(),
        }))
    }
}

impl NetworkTransport for SharedCatloopTransport {
    // We use the Catmem queue descriptor as the underlying transport socket descriptor.
    type SocketDescriptor = SharedMemorySocket;

    /// Creates a socket. This function contains the libOS-level functionality needed to create a SharedCatloopQueue
    /// that wraps the underlying Catmem queue.
    fn socket(&mut self, _: Domain, _: Type) -> Result<Self::SocketDescriptor, Fail> {
        // Create fake socket.
        Ok(SharedMemorySocket::new())
    }

    /// Binds a socket to a local endpoint. This function contains the libOS-level functionality needed to bind a
    /// SharedCatloopQueue to a local address.
    fn bind(&mut self, sd: &mut Self::SocketDescriptor, local: SocketAddr) -> Result<(), Fail> {
        // Check if we are binding to a non-local address.
        let local: SocketAddrV4 = unwrap_socketaddr(local)?;
        if &self.config.local_ipv4_addr() != local.ip() {
            let cause: String = format!("cannot bind to non-local address (sd={:?})", sd);
            error!("bind(): {}", cause);
            return Err(Fail::new(libc::EADDRNOTAVAIL, &cause));
        }

        // Check that the socket associated with the queue is not listening.
        sd.bind(local, &mut self.catmem)
    }

    /// Sets a SharedCatloopQueue and as a passive one. This function contains the libOS-level
    /// functionality to move the SharedCatloopQueue into a listening state.
    fn listen(&mut self, sd: &mut Self::SocketDescriptor, backlog: usize) -> Result<(), Fail> {
        sd.listen(backlog)
    }

    /// Asynchronous cross-queue code for accepting a connection. This function returns a coroutine that runs
    /// asynchronously to accept a connection and performs any necessary multi-queue operations at the libOS-level after
    /// the accept succeeds or fails.
    async fn accept(&mut self, sd: &mut Self::SocketDescriptor) -> Result<(Self::SocketDescriptor, SocketAddr), Fail> {
<<<<<<< HEAD
        sd.accept(self.runtime.clone(), self.catmem.clone()).await
=======
        let new_port: u16 = self.runtime.alloc_ephemeral_port()?;
        match sd.accept(new_port, self.catmem.clone()).await {
            Ok(new_socket) => Ok(new_socket),
            Err(e) => {
                self.runtime.free_ephemeral_port(new_port)?;
                Err(e)
            },
        }
>>>>>>> 60d76cf9
    }

    /// Asynchronous code to establish a connection to a remote endpoint. This function returns a coroutine that runs
    /// asynchronously to connect a queue and performs any necessary multi-queue operations at the libOS-level after
    /// the connect succeeds or fails.
    async fn connect(&mut self, sd: &mut Self::SocketDescriptor, remote: SocketAddr) -> Result<(), Fail> {
        // Wait for connect operation to complete.
<<<<<<< HEAD
        sd.connect(self.runtime.clone(), self.catmem.clone(), remote).await
=======
        sd.connect(self.catmem.clone(), remote).await
>>>>>>> 60d76cf9
    }

    /// Asynchronous code to close a queue. This function returns a coroutine that runs asynchronously to close a queue
    /// and the underlying Catmem queue and performs any necessary multi-queue operations at the libOS-level after
    /// the close succeeds or fails.
    async fn close(&mut self, sd: &mut Self::SocketDescriptor) -> Result<(), Fail> {
        sd.close(self.catmem.clone()).await
    }

    fn hard_close(&mut self, sd: &mut Self::SocketDescriptor) -> Result<(), Fail> {
        sd.hard_close(&mut self.catmem)
    }

    /// Asynchronous code to push to a Catloop queue.
    async fn push(
        &mut self,
        sd: &mut Self::SocketDescriptor,
        buf: &mut DemiBuffer,
        _: Option<SocketAddr>,
    ) -> Result<(), Fail> {
        // Wait for push to complete.
        sd.push(self.catmem.clone(), buf).await
    }

    /// Coroutine to pop from a Catloop queue.
    async fn pop(
        &mut self,
        sd: &mut Self::SocketDescriptor,
        buf: &mut DemiBuffer,
        size: usize,
    ) -> Result<Option<SocketAddr>, Fail> {
        sd.pop(self.catmem.clone(), buf, size).await
    }

    fn get_runtime(&self) -> &SharedDemiRuntime {
        &self.runtime
    }
}

//======================================================================================================================
// Trait Implementations
//======================================================================================================================

impl Deref for SharedCatloopTransport {
    type Target = CatloopTransport;

    fn deref(&self) -> &Self::Target {
        self.0.deref()
    }
}

impl DerefMut for SharedCatloopTransport {
    fn deref_mut(&mut self) -> &mut Self::Target {
        self.0.deref_mut()
    }
}<|MERGE_RESOLUTION|>--- conflicted
+++ resolved
@@ -102,9 +102,6 @@
     /// asynchronously to accept a connection and performs any necessary multi-queue operations at the libOS-level after
     /// the accept succeeds or fails.
     async fn accept(&mut self, sd: &mut Self::SocketDescriptor) -> Result<(Self::SocketDescriptor, SocketAddr), Fail> {
-<<<<<<< HEAD
-        sd.accept(self.runtime.clone(), self.catmem.clone()).await
-=======
         let new_port: u16 = self.runtime.alloc_ephemeral_port()?;
         match sd.accept(new_port, self.catmem.clone()).await {
             Ok(new_socket) => Ok(new_socket),
@@ -113,7 +110,6 @@
                 Err(e)
             },
         }
->>>>>>> 60d76cf9
     }
 
     /// Asynchronous code to establish a connection to a remote endpoint. This function returns a coroutine that runs
@@ -121,11 +117,7 @@
     /// the connect succeeds or fails.
     async fn connect(&mut self, sd: &mut Self::SocketDescriptor, remote: SocketAddr) -> Result<(), Fail> {
         // Wait for connect operation to complete.
-<<<<<<< HEAD
-        sd.connect(self.runtime.clone(), self.catmem.clone(), remote).await
-=======
         sd.connect(self.catmem.clone(), remote).await
->>>>>>> 60d76cf9
     }
 
     /// Asynchronous code to close a queue. This function returns a coroutine that runs asynchronously to close a queue
