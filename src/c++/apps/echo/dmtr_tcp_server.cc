--- conflicted
+++ resolved
@@ -80,28 +80,16 @@
     if (signal(SIGINT, sig_handler) == SIG_ERR)
         std::cout << "\ncan't catch SIGINT\n";
 
-#if 0
-    // `dmtr_open2()` is only implemented for POSIX.
     if (boost::none != file) {
         // open a log file
         DMTR_OK(dmtr_open2(&fqd,  boost::get(file).c_str(), O_RDWR | O_CREAT | O_SYNC, S_IRWXU | S_IRGRP));
     }
-<<<<<<< HEAD
-#endif
-    std::cout << "Entering" << std::endl;
-    while (1) {
-        dmtr_qresult wait_out;
-        int idx;
-        int status = dmtr_wait_any(&wait_out, &idx, tokens.data(), tokens.size());
-=======
-
     int start_offset = 0;
     while (1) {
         dmtr_qresult wait_out;
         int idx;
         int status = dmtr_wait_any(&wait_out, &start_offset, &idx, tokens.data(), tokens.size());
 
->>>>>>> ec7003a2
         // if we got an EOK back from wait
         if (status == 0) {
 	  //std::cout << "Found something: qd=" << wait_out.qr_qd;
@@ -136,9 +124,6 @@
                 DMTR_OK(dmtr_push(&pop_token, wait_out.qr_qd, &wait_out.qr_value.sga));
                 auto push_dt = boost::chrono::steady_clock::now() - t0;
                 t0 = boost::chrono::steady_clock::now();
-<<<<<<< HEAD
-                start_times[pop_token] = t0;
-=======
                 DMTR_OK(dmtr_wait(NULL, token));
                 auto push_wait_dt = boost::chrono::steady_clock::now() - t0;
                 DMTR_OK(dmtr_record_latency(push_wait_latency, push_wait_dt.count()));
@@ -146,7 +131,6 @@
                 DMTR_OK(dmtr_pop(&token, wait_out.qr_qd));
                 start_times[token] = t0;
                 tokens[idx] = token;
->>>>>>> ec7003a2
                 //fprintf(stderr, "send complete.\n");
                 DMTR_OK(dmtr_record_latency(push_latency, push_dt.count()));
                 DMTR_OK(dmtr_record_latency(pop_latency, pop_dt.count()));
